--- conflicted
+++ resolved
@@ -191,7 +191,7 @@
 }
 
 func NewStandalone(cfg *Config) (*SectorBuilder, error) {
-	for _, dir := range []string{cfg.StagedDir, cfg.SealedDir, cfg.CacheDir, cfg.MetadataDir} {
+	for _, dir := range []string{cfg.StagedDir, cfg.SealedDir, cfg.CacheDir, cfg.UnsealedDir} {
 		if err := os.MkdirAll(dir, 0755); err != nil {
 			if os.IsExist(err) {
 				continue
@@ -209,6 +209,7 @@
 		stagedDir: cfg.StagedDir,
 		sealedDir: cfg.SealedDir,
 		cacheDir:  cfg.CacheDir,
+		unsealedDir:cfg.UnsealedDir,
 
 		sealLocal: true,
 		taskCtr:   1,
@@ -328,7 +329,7 @@
 		return nil, err
 	}
 
-	sealedPath, err := sb.sealedSectorPath(sectorID)
+	sealedPath, err := sb.SealedSectorPath(sectorID)
 	if err != nil {
 		return nil, err
 	}
@@ -511,7 +512,6 @@
 	return proof, nil
 }
 
-<<<<<<< HEAD
 func (sb *SectorBuilder) SealCommit(sectorID uint64, ticket SealTicket, seed SealSeed, pieces []PublicPieceInfo, rspco RawSealPreCommitOutput) (proof []byte, err error) {
 	call := workerCall{
 		task: WorkerTask{
@@ -545,10 +545,6 @@
 	}
 
 	return proof, nil
-=======
-func (sb *SectorBuilder) SectorSize() uint64 {
-	return sb.ssize
->>>>>>> 98295e6e
 }
 
 func (sb *SectorBuilder) ComputeElectionPoSt(sectorInfo SortedPublicSectorInfo, challengeSeed []byte, winners []EPostCandidate) ([]byte, error) {
@@ -621,73 +617,8 @@
 	return candidates, proof, err
 }
 
-<<<<<<< HEAD
 func (sb *SectorBuilder) Stop() {
 	close(sb.stopping)
-=======
-var UserBytesForSectorSize = sectorbuilder.GetMaxUserBytesPerStagedSector
-
-func VerifySeal(sectorSize uint64, commR, commD []byte, proverID address.Address, ticket []byte, seed []byte, sectorID uint64, proof []byte) (bool, error) {
-	var commRa, commDa, ticketa, seeda [32]byte
-	copy(commRa[:], commR)
-	copy(commDa[:], commD)
-	copy(ticketa[:], ticket)
-	copy(seeda[:], seed)
-	proverIDa := addressToProverID(proverID)
-
-	return sectorbuilder.VerifySeal(sectorSize, commRa, commDa, proverIDa, ticketa, seeda, sectorID, proof)
-}
-
-func NewSortedPrivateSectorInfo(sectors []sectorbuilder.PrivateSectorInfo) SortedPrivateSectorInfo {
-	return sectorbuilder.NewSortedPrivateSectorInfo(sectors...)
-}
-
-func NewSortedPublicSectorInfo(sectors []sectorbuilder.PublicSectorInfo) SortedPublicSectorInfo {
-	return sectorbuilder.NewSortedPublicSectorInfo(sectors...)
-}
-
-func VerifyElectionPost(ctx context.Context, sectorSize uint64, sectorInfo SortedPublicSectorInfo, challengeSeed []byte, proof []byte, candidates []EPostCandidate, proverID address.Address) (bool, error) {
-	challengeCount := ElectionPostChallengeCount(uint64(len(sectorInfo.Values())))
-	return verifyPost(ctx, sectorSize, sectorInfo, challengeCount, challengeSeed, proof, candidates, proverID)
-}
-
-func VerifyFallbackPost(ctx context.Context, sectorSize uint64, sectorInfo SortedPublicSectorInfo, challengeSeed []byte, proof []byte, candidates []EPostCandidate, proverID address.Address) (bool, error) {
-	challengeCount := fallbackPostChallengeCount(uint64(len(sectorInfo.Values())))
-	return verifyPost(ctx, sectorSize, sectorInfo, challengeCount, challengeSeed, proof, candidates, proverID)
-}
-
-func verifyPost(ctx context.Context, sectorSize uint64, sectorInfo SortedPublicSectorInfo, challengeCount uint64, challengeSeed []byte, proof []byte, candidates []EPostCandidate, proverID address.Address) (bool, error) {
-	if challengeCount != uint64(len(candidates)) {
-		log.Warnf("verifyPost with wrong candidate count: expected %d, got %d", challengeCount, len(candidates))
-		return false, nil // user input, dont't error
-	}
-
-	var challengeSeeda [CommLen]byte
-	copy(challengeSeeda[:], challengeSeed)
-
-	_, span := trace.StartSpan(ctx, "VerifyPoSt")
-	defer span.End()
-	prover := addressToProverID(proverID)
-	return sectorbuilder.VerifyPoSt(sectorSize, sectorInfo, challengeSeeda, challengeCount, proof, candidates, prover)
-}
-
-func GeneratePieceCommitment(piece io.Reader, pieceSize uint64) (commP [CommLen]byte, err error) {
-	f, werr, err := toReadableFile(piece, int64(pieceSize))
-	if err != nil {
-		return [32]byte{}, err
-	}
-
-	commP, err = sectorbuilder.GeneratePieceCommitmentFromFile(f, pieceSize)
-	if err != nil {
-		return [32]byte{}, err
-	}
-
-	return commP, werr()
-}
-
-func GenerateDataCommitment(ssize uint64, pieces []PublicPieceInfo) ([CommLen]byte, error) {
-	return sectorbuilder.GenerateDataCommitment(ssize, pieces)
->>>>>>> 98295e6e
 }
 
 func ElectionPostChallengeCount(sectors uint64) uint64 {
