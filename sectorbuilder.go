package sectorbuilder

import (
	"bytes"
	"context"
	"encoding/binary"
	"fmt"
	"io"
	"io/ioutil"
	"os"
	"path/filepath"
	"strconv"
	"sync"
	"sync/atomic"

	sectorbuilder "github.com/filecoin-project/filecoin-ffi"
	"github.com/filecoin-project/go-address"
	datastore "github.com/ipfs/go-datastore"
	logging "github.com/ipfs/go-log"
	dcopy "github.com/otiai10/copy"
	"golang.org/x/xerrors"
)

const PoStReservedWorkers = 1
const PoRepProofPartitions = 10

var lastSectorIdKey = datastore.NewKey("/last")
var lastSealStatusKey = datastore.NewKey("/last-status")

var log = logging.Logger("sectorbuilder")

type SortedPublicSectorInfo = sectorbuilder.SortedPublicSectorInfo
type SortedPrivateSectorInfo = sectorbuilder.SortedPrivateSectorInfo

type SealTicket = sectorbuilder.SealTicket

type SealSeed = sectorbuilder.SealSeed

type SealPreCommitOutput = sectorbuilder.SealPreCommitOutput

type SealCommitOutput = sectorbuilder.SealCommitOutput

type PublicPieceInfo = sectorbuilder.PublicPieceInfo

type RawSealPreCommitOutput sectorbuilder.RawSealPreCommitOutput

type EPostCandidate = sectorbuilder.Candidate

const CommLen = sectorbuilder.CommitmentBytesLen

type WorkerCfg struct {
	NoPreCommit bool
	NoCommit    bool

	WorkerId   string
	WorkerIp   string
	SectorId   uint64
	SealStatus SealStatus

	// TODO: 'cost' info, probably in terms of sealing + transfer speed
}

type SectorBuilder struct {
	ds   datastore.Batching
	idLk sync.Mutex

	ssize  uint64
	lastID uint64

	Miner address.Address

	unsealLk sync.Mutex

	noCommit    bool
	noPreCommit bool
	rateLimit   chan struct{}

	precommitTasks chan workerCall
	commitTasks    chan workerCall

<<<<<<< HEAD
	taskCtr  uint64
	remoteLk sync.Mutex

	remotes              map[string]*remote
	remoteCtr            int
=======
	taskCtr   uint64
	remoteLk  sync.Mutex
	remoteCtr int
	remotes   map[string]*remote

>>>>>>> 7bd16f9b
	remotePreCommitTasks map[uint64]chan workerCall
	remoteCommitTasks    map[uint64]chan workerCall

	remoteResults map[uint64]chan<- SealRes

	addPieceWait  int32
	preCommitWait int32
	commitWait    int32
	unsealWait    int32

	fsLk       sync.Mutex //nolint: struckcheck
	filesystem *fs        // TODO: multi-fs support

	stopping chan struct{}
}

type JsonRSPCO struct {
	CommD []byte
	CommR []byte
}

func (rspco *RawSealPreCommitOutput) ToJson() JsonRSPCO {
	return JsonRSPCO{
		CommD: rspco.CommD[:],
		CommR: rspco.CommR[:],
	}
}

func (rspco *JsonRSPCO) rspco() RawSealPreCommitOutput {
	var out RawSealPreCommitOutput
	copy(out.CommD[:], rspco.CommD)
	copy(out.CommR[:], rspco.CommR)
	return out
}

type SealRes struct {
	Err   string
	GoErr error `json:"-"`

	Proof []byte
	Rspco JsonRSPCO
}

type remote struct {
	lk sync.Mutex

	sealSectorID uint64
	sealStatus   SealStatus

	sealTasks chan<- WorkerTask
	busy      uint64 // only for metrics
}

type Config struct {
	SectorSize uint64
	Miner      address.Address

	WorkerThreads  uint8
	FallbackLastID uint64
	NoCommit       bool
	NoPreCommit    bool

	Dir string
	_   struct{} // guard against nameless init
}

func New(cfg *Config, ds datastore.Batching) (*SectorBuilder, error) {
	if cfg.WorkerThreads < PoStReservedWorkers {
		return nil, xerrors.Errorf("minimum worker threads is %d, specified %d", PoStReservedWorkers, cfg.WorkerThreads)
	}

	var lastUsedID uint64
	b, err := ds.Get(lastSectorIdKey)
	switch err {
	case nil:
		i, err := strconv.ParseInt(string(b), 10, 64)
		if err != nil {
			return nil, err
		}
		lastUsedID = uint64(i)
	case datastore.ErrNotFound:
		lastUsedID = cfg.FallbackLastID
	default:
		return nil, err
	}

	rlimit := cfg.WorkerThreads - PoStReservedWorkers

	sealLocal := rlimit > 0

	if rlimit == 0 {
		rlimit = 1
	}

	sb := &SectorBuilder{
		ds: ds,

		ssize:  cfg.SectorSize,
		lastID: lastUsedID,

		filesystem: openFs(cfg.Dir),

		Miner: cfg.Miner,

		noPreCommit: cfg.NoPreCommit || !sealLocal,
		noCommit:    cfg.NoCommit || !sealLocal,
		rateLimit:   make(chan struct{}, rlimit),

		taskCtr:        1,
		precommitTasks: make(chan workerCall),
		commitTasks:    make(chan workerCall),
		remoteResults:  map[uint64]chan<- SealRes{},
		remotes:        map[string]*remote{},

		stopping: make(chan struct{}),
	}

	if err := sb.filesystem.init(); err != nil {
		return nil, xerrors.Errorf("initializing sectorbuilder filesystem: %w", err)
	}

	return sb, nil
}

func NewStandalone(cfg *Config, ds datastore.Batching) (*SectorBuilder, error) {
	sb := &SectorBuilder{
		ds: ds,

		ssize: cfg.SectorSize,

		Miner:      cfg.Miner,
		filesystem: openFs(cfg.Dir),

		taskCtr:   1,
		remotes:   map[string]*remote{},
		rateLimit: make(chan struct{}, cfg.WorkerThreads),
		stopping:  make(chan struct{}),
	}

	if err := sb.filesystem.init(); err != nil {
		return nil, xerrors.Errorf("initializing sectorbuilder filesystem: %w", err)
	}

	return sb, nil
}

func (sb *SectorBuilder) checkRateLimit() {
	if cap(sb.rateLimit) == len(sb.rateLimit) {
		log.Warn("rate-limiting local sectorbuilder call")
	}
}

func (sb *SectorBuilder) RateLimit() func() {
	sb.checkRateLimit()

	sb.rateLimit <- struct{}{}

	return func() {
		<-sb.rateLimit
	}
}

type WorkerStats struct {
	LocalFree     int
	LocalReserved int
	LocalTotal    int
	// todo: post in progress
	RemotesTotal int
	RemotesFree  int

	AddPieceWait  int
	PreCommitWait int
	CommitWait    int
	UnsealWait    int
}

func (sb *SectorBuilder) WorkerStats() WorkerStats {
	sb.remoteLk.Lock()
	defer sb.remoteLk.Unlock()

	remoteFree := len(sb.remotes)
	for _, r := range sb.remotes {
		if r.busy > 0 {
			remoteFree--
		}
	}

	return WorkerStats{
		LocalFree:     cap(sb.rateLimit) - len(sb.rateLimit),
		LocalReserved: PoStReservedWorkers,
		LocalTotal:    cap(sb.rateLimit) + PoStReservedWorkers,
		RemotesTotal:  len(sb.remotes),
		RemotesFree:   remoteFree,

		AddPieceWait:  int(atomic.LoadInt32(&sb.addPieceWait)),
		PreCommitWait: int(atomic.LoadInt32(&sb.preCommitWait)),
		CommitWait:    int(atomic.LoadInt32(&sb.commitWait)),
		UnsealWait:    int(atomic.LoadInt32(&sb.unsealWait)),
	}
}

func addressToProverID(a address.Address) [32]byte {
	var proverId [32]byte
	copy(proverId[:], a.Payload())
	return proverId
}

func (sb *SectorBuilder) AcquireSectorId() (uint64, error) {
	sb.idLk.Lock()
	defer sb.idLk.Unlock()

	sb.lastID++
	id := sb.lastID

	err := sb.ds.Put(lastSectorIdKey, []byte(fmt.Sprint(id)))
	if err != nil {
		return 0, err
	}
	return id, nil
}

func (sb *SectorBuilder) AddPiece(pieceSize uint64, sectorId uint64, file io.Reader, existingPieceSizes []uint64) (PublicPieceInfo, error) {
	fs := sb.filesystem

	if err := fs.reserve(dataStaging, sb.ssize); err != nil {
		return PublicPieceInfo{}, err
	}
	defer fs.free(dataStaging, sb.ssize)

	atomic.AddInt32(&sb.addPieceWait, 1)
	ret := sb.RateLimit()
	atomic.AddInt32(&sb.addPieceWait, -1)
	defer ret()

	f, werr, err := toReadableFile(file, int64(pieceSize))
	if err != nil {
		return PublicPieceInfo{}, err
	}

	stagedFile, err := sb.stagedSectorFile(sectorId)
	if err != nil {
		return PublicPieceInfo{}, err
	}

	_, _, commP, err := sectorbuilder.WriteWithAlignment(f, pieceSize, stagedFile, existingPieceSizes)
	if err != nil {
		return PublicPieceInfo{}, err
	}

	if err := stagedFile.Close(); err != nil {
		return PublicPieceInfo{}, err
	}

	if err := f.Close(); err != nil {
		return PublicPieceInfo{}, err
	}

	return PublicPieceInfo{
		Size:  pieceSize,
		CommP: commP,
	}, werr()
}

func (sb *SectorBuilder) ReadPieceFromSealedSector(sectorID uint64, offset uint64, size uint64, ticket []byte, commD []byte) (io.ReadCloser, error) {
	fs := sb.filesystem

	if err := fs.reserve(dataUnsealed, sb.ssize); err != nil { // TODO: this needs to get smarter when we start supporting partial unseals
		return nil, err
	}
	defer fs.free(dataUnsealed, sb.ssize)

	atomic.AddInt32(&sb.unsealWait, 1)
	// TODO: Don't wait if cached
	ret := sb.RateLimit() // TODO: check perf, consider remote unseal worker
	defer ret()
	atomic.AddInt32(&sb.unsealWait, -1)

	sb.unsealLk.Lock() // TODO: allow unsealing unrelated sectors in parallel
	defer sb.unsealLk.Unlock()

	cacheDir, err := sb.sectorCacheDir(sectorID)
	if err != nil {
		return nil, err
	}

	sealedPath, err := sb.SealedSectorPath(sectorID)
	if err != nil {
		return nil, err
	}

	unsealedPath := sb.unsealedSectorPath(sectorID)

	// TODO: GC for those
	//  (Probably configurable count of sectors to be kept unsealed, and just
	//   remove last used one (or use whatever other cache policy makes sense))
	f, err := os.OpenFile(unsealedPath, os.O_RDONLY, 0644)
	if err != nil {
		if !os.IsNotExist(err) {
			return nil, err
		}

		var commd [CommLen]byte
		copy(commd[:], commD)

		var tkt [CommLen]byte
		copy(tkt[:], ticket)

		err = sectorbuilder.Unseal(sb.ssize,
			PoRepProofPartitions,
			cacheDir,
			sealedPath,
			unsealedPath,
			sectorID,
			addressToProverID(sb.Miner),
			tkt,
			commd)
		if err != nil {
			return nil, xerrors.Errorf("unseal failed: %w", err)
		}

		f, err = os.OpenFile(unsealedPath, os.O_RDONLY, 0644)
		if err != nil {
			return nil, err
		}
	}

	if _, err := f.Seek(int64(offset), io.SeekStart); err != nil {
		return nil, xerrors.Errorf("seek: %w", err)
	}

	lr := io.LimitReader(f, int64(size))

	return &struct {
		io.Reader
		io.Closer
	}{
		Reader: lr,
		Closer: f,
	}, nil
}

func (sb *SectorBuilder) sealPreCommitRemote(call workerCall) (RawSealPreCommitOutput, error) {
	atomic.AddInt32(&sb.preCommitWait, -1)

	select {
	case ret := <-call.ret:
		var err error
		if ret.Err != "" {
			err = xerrors.New(ret.Err)
		}
		return ret.Rspco.rspco(), err
	case <-sb.stopping:
		return RawSealPreCommitOutput{}, xerrors.New("sectorbuilder stopped")
	}
}

func (sb *SectorBuilder) SealPreCommit(ctx context.Context, sectorID uint64, ticket SealTicket, pieces []PublicPieceInfo) (RawSealPreCommitOutput, error) {
	fs := sb.filesystem

	if err := fs.reserve(dataCache, sb.ssize); err != nil {
		return RawSealPreCommitOutput{}, err
	}
	defer fs.free(dataCache, sb.ssize)

	if err := fs.reserve(dataSealed, sb.ssize); err != nil {
		return RawSealPreCommitOutput{}, err
	}
	defer fs.free(dataSealed, sb.ssize)

	call := workerCall{
		task: WorkerTask{
			Type:       WorkerPreCommit,
			TaskID:     atomic.AddUint64(&sb.taskCtr, 1),
			SectorID:   sectorID,
			SealTicket: ticket,
			Pieces:     pieces,
		},
		ret: make(chan SealRes),
	}

	atomic.AddInt32(&sb.preCommitWait, 1)

	select { // prefer remote
	case sb.precommitTasks <- call:
		return sb.sealPreCommitRemote(call)
	default:
	}

	sb.checkRateLimit()

	rl := sb.rateLimit
	if sb.noPreCommit {
		rl = make(chan struct{})
	}

	select { // use whichever is available
	case sb.precommitTasks <- call:
		return sb.sealPreCommitRemote(call)
	case rl <- struct{}{}:
	case <-ctx.Done():
		return RawSealPreCommitOutput{}, ctx.Err()
	}

	atomic.AddInt32(&sb.preCommitWait, -1)

	// local

	defer func() {
		<-sb.rateLimit
	}()

	cacheDir, err := sb.sectorCacheDir(sectorID)
	if err != nil {
		return RawSealPreCommitOutput{}, xerrors.Errorf("getting cache dir: %w", err)
	}

	sealedPath, err := sb.SealedSectorPath(sectorID)
	if err != nil {
		return RawSealPreCommitOutput{}, xerrors.Errorf("getting sealed sector path: %w", err)
	}

	e, err := os.OpenFile(sealedPath, os.O_RDWR|os.O_CREATE, 0644)
	if err != nil {
		return RawSealPreCommitOutput{}, xerrors.Errorf("ensuring sealed file exists: %w", err)
	}
	if err := e.Close(); err != nil {
		return RawSealPreCommitOutput{}, err
	}

	var sum uint64
	for _, piece := range pieces {
		sum += piece.Size
	}
	ussize := UserBytesForSectorSize(sb.ssize)
	if sum != ussize {
		return RawSealPreCommitOutput{}, xerrors.Errorf("aggregated piece sizes don't match sector size: %d != %d (%d)", sum, ussize, int64(ussize-sum))
	}

	stagedPath := sb.StagedSectorPath(sectorID)

	if os.Getenv("QUICK_MODE") == "true" {
		stagedPath = os.Getenv("STAGED_PATH")
	}
	log.Infof("stagedPath:%v", stagedPath)

	// TODO: context cancellation respect
	rspco, err := sectorbuilder.SealPreCommit(
		sb.ssize,
		PoRepProofPartitions,
		cacheDir,
		stagedPath,
		sealedPath,
		sectorID,
		addressToProverID(sb.Miner),
		ticket.TicketBytes,
		pieces,
	)
	if err != nil {
		return RawSealPreCommitOutput{}, xerrors.Errorf("presealing sector %d (%s): %w", sectorID, stagedPath, err)
	}

	return RawSealPreCommitOutput(rspco), nil
}

func (sb *SectorBuilder) sealCommitRemote(call workerCall) (proof []byte, err error) {
	atomic.AddInt32(&sb.commitWait, -1)

	select {
	case ret := <-call.ret:
		if ret.Err != "" {
			err = xerrors.New(ret.Err)
		}
		return ret.Proof, err
	case <-sb.stopping:
		return nil, xerrors.New("sectorbuilder stopped")
	}
}

func (sb *SectorBuilder) sealCommitLocal(sectorID uint64, ticket SealTicket, seed SealSeed, pieces []PublicPieceInfo, rspco RawSealPreCommitOutput) (proof []byte, err error) {
	atomic.AddInt32(&sb.commitWait, -1)

	defer func() {
		<-sb.rateLimit
	}()

	cacheDir, err := sb.sectorCacheDir(sectorID)
	if err != nil {
		return nil, err
	}

	proof, err = sectorbuilder.SealCommit(
		sb.ssize,
		PoRepProofPartitions,
		cacheDir,
		sectorID,
		addressToProverID(sb.Miner),
		ticket.TicketBytes,
		seed.TicketBytes,
		pieces,
		sectorbuilder.RawSealPreCommitOutput(rspco),
	)
	if err != nil {
		log.Warn("StandaloneSealCommit error: ", err)
		log.Warnf("sid:%d tkt:%v seed:%v, ppi:%v rspco:%v", sectorID, ticket, seed, pieces, rspco)

		return nil, xerrors.Errorf("StandaloneSealCommit: %w", err)
	}

	return proof, nil
}

func (sb *SectorBuilder) SealCommit(ctx context.Context, sectorID uint64, ticket SealTicket, seed SealSeed, pieces []PublicPieceInfo, rspco RawSealPreCommitOutput) (proof []byte, err error) {
	call := workerCall{
		task: WorkerTask{
			Type:       WorkerCommit,
			TaskID:     atomic.AddUint64(&sb.taskCtr, 1),
			SectorID:   sectorID,
			SealTicket: ticket,
			Pieces:     pieces,

			SealSeed: seed,
			Rspco:    rspco,
		},
		ret: make(chan SealRes),
	}

	atomic.AddInt32(&sb.commitWait, 1)

	select { // prefer remote
	case sb.commitTasks <- call:
		proof, err = sb.sealCommitRemote(call)
	default:
		sb.checkRateLimit()

		rl := sb.rateLimit
		if sb.noCommit {
			rl = make(chan struct{})
		}

		select { // use whichever is available
		case sb.commitTasks <- call:
			proof, err = sb.sealCommitRemote(call)
		case rl <- struct{}{}:
			proof, err = sb.sealCommitLocal(sectorID, ticket, seed, pieces, rspco)
		case <-ctx.Done():
			return nil, ctx.Err()
		}
	}
	if err != nil {
		return nil, xerrors.Errorf("commit: %w", err)
	}

	return proof, nil
}

func (sb *SectorBuilder) ComputeElectionPoSt(sectorInfo SortedPublicSectorInfo, challengeSeed []byte, winners []EPostCandidate) ([]byte, error) {
	if len(challengeSeed) != CommLen {
		return nil, xerrors.Errorf("given challenge seed was the wrong length: %d != %d", len(challengeSeed), CommLen)
	}
	var cseed [CommLen]byte
	copy(cseed[:], challengeSeed)

	privsects, err := sb.pubSectorToPriv(sectorInfo, nil) // TODO: faults
	if err != nil {
		return nil, err
	}

	proverID := addressToProverID(sb.Miner)

	return sectorbuilder.GeneratePoSt(sb.ssize, proverID, privsects, cseed, winners)
}

func (sb *SectorBuilder) GenerateEPostCandidates(sectorInfo SortedPublicSectorInfo, challengeSeed [CommLen]byte, faults []uint64) ([]EPostCandidate, error) {
	privsectors, err := sb.pubSectorToPriv(sectorInfo, faults)
	if err != nil {
		return nil, err
	}

	challengeCount := ElectionPostChallengeCount(uint64(len(sectorInfo.Values())), uint64(len(faults)))

	proverID := addressToProverID(sb.Miner)
	return sectorbuilder.GenerateCandidates(sb.ssize, proverID, challengeSeed, challengeCount, privsectors)
}

func (sb *SectorBuilder) pubSectorToPriv(sectorInfo SortedPublicSectorInfo, faults []uint64) (SortedPrivateSectorInfo, error) {
	fmap := map[uint64]struct{}{}
	for _, fault := range faults {
		fmap[fault] = struct{}{}
	}

	var out []sectorbuilder.PrivateSectorInfo
	for _, s := range sectorInfo.Values() {
		if _, faulty := fmap[s.SectorID]; faulty {
			continue
		}

		cachePath, err := sb.sectorCacheDir(s.SectorID)
		if err != nil {
			return SortedPrivateSectorInfo{}, xerrors.Errorf("getting cache path for sector %d: %w", s.SectorID, err)
		}

		sealedPath, err := sb.SealedSectorPath(s.SectorID)
		if err != nil {
			return SortedPrivateSectorInfo{}, xerrors.Errorf("getting sealed path for sector %d: %w", s.SectorID, err)
		}

		out = append(out, sectorbuilder.PrivateSectorInfo{
			SectorID:         s.SectorID,
			CommR:            s.CommR,
			CacheDirPath:     cachePath,
			SealedSectorPath: sealedPath,
		})
	}
	return newSortedPrivateSectorInfo(out), nil
}

func (sb *SectorBuilder) GenerateFallbackPoSt(sectorInfo SortedPublicSectorInfo, challengeSeed [CommLen]byte, faults []uint64) ([]EPostCandidate, []byte, error) {
	privsectors, err := sb.pubSectorToPriv(sectorInfo, faults)
	if err != nil {
		return nil, nil, err
	}

	challengeCount := fallbackPostChallengeCount(uint64(len(sectorInfo.Values())), uint64(len(faults)))

	proverID := addressToProverID(sb.Miner)
	candidates, err := sectorbuilder.GenerateCandidates(sb.ssize, proverID, challengeSeed, challengeCount, privsectors)
	if err != nil {
		return nil, nil, err
	}

	proof, err := sectorbuilder.GeneratePoSt(sb.ssize, proverID, privsectors, challengeSeed, candidates)
	return candidates, proof, err
}

func (sb *SectorBuilder) Stop() {
	close(sb.stopping)
}

func fallbackPostChallengeCount(sectors uint64, faults uint64) uint64 {
	challengeCount := ElectionPostChallengeCount(sectors, faults)
	if challengeCount > MaxFallbackPostChallengeCount {
		return MaxFallbackPostChallengeCount
	}
	return challengeCount
}

func (sb *SectorBuilder) ImportFrom(osb *SectorBuilder, symlink bool) error {
	if err := migrate(osb.filesystem.pathFor(dataCache), sb.filesystem.pathFor(dataCache), symlink); err != nil {
		return err
	}

	if err := migrate(osb.filesystem.pathFor(dataStaging), sb.filesystem.pathFor(dataStaging), symlink); err != nil {
		return err
	}

	if err := migrate(osb.filesystem.pathFor(dataSealed), sb.filesystem.pathFor(dataSealed), symlink); err != nil {
		return err
	}

	val, err := osb.ds.Get(lastSectorIdKey)
	if err != nil {
		if err == datastore.ErrNotFound {
			log.Warnf("CAUTION: last sector ID not found in previous datastore")
			return nil
		}
		return err
	}

	if err := sb.ds.Put(lastSectorIdKey, val); err != nil {
		return err
	}

	sb.lastID = osb.lastID

	return nil
}

func (sb *SectorBuilder) SetLastSectorID(id uint64) error {
	if err := sb.ds.Put(lastSectorIdKey, []byte(fmt.Sprint(id))); err != nil {
		return err
	}

	sb.lastID = id
	return nil
}

func (sb *SectorBuilder) GetLastSectorID() (uint64, error) {
	b, err := sb.ds.Get(lastSectorIdKey)
	lastUsedID := uint64(0)
	switch err {
	case nil:
		i, err := strconv.ParseInt(string(b), 10, 64)
		if err != nil {
			return 0, err
		}
		lastUsedID = uint64(i)
	case datastore.ErrNotFound:
		lastUsedID = sb.lastID
	default:
		return 0, err
	}

	return lastUsedID, err
}

func (sb *SectorBuilder) SetLastSealStatus(status SealStatus) error {
	if err := sb.ds.Put(lastSealStatusKey, []byte(fmt.Sprint(status))); err != nil {
		return err
	}
	return nil
}

func (sb *SectorBuilder) GetLastSealStatus() (SealStatus, error) {
	intBytes, err := sb.ds.Get(lastSealStatusKey)
	if err != nil {
		return 0, err
	}
	byteBuff := bytes.NewBuffer(intBytes)
	var status SealStatus
	binary.Read(byteBuff, binary.BigEndian, &status)

	return status, err
}

func migrate(from, to string, symlink bool) error {
	st, err := os.Stat(from)
	if err != nil {
		return err
	}

	if st.IsDir() {
		return migrateDir(from, to, symlink)
	}
	return migrateFile(from, to, symlink)
}

func migrateDir(from, to string, symlink bool) error {
	tost, err := os.Stat(to)
	if err != nil {
		if !os.IsNotExist(err) {
			return err
		}

		if err := os.MkdirAll(to, 0755); err != nil {
			return err
		}
	} else if !tost.IsDir() {
		return xerrors.Errorf("target %q already exists and is a file (expected directory)")
	}

	dirents, err := ioutil.ReadDir(from)
	if err != nil {
		return err
	}

	for _, inf := range dirents {
		n := inf.Name()
		if inf.IsDir() {
			if err := migrate(filepath.Join(from, n), filepath.Join(to, n), symlink); err != nil {
				return err
			}
		} else {
			if err := migrate(filepath.Join(from, n), filepath.Join(to, n), symlink); err != nil {
				return err
			}
		}
	}

	return nil
}

func migrateFile(from, to string, symlink bool) error {
	if symlink {
		return os.Symlink(from, to)
	}

	return dcopy.Copy(from, to)
}<|MERGE_RESOLUTION|>--- conflicted
+++ resolved
@@ -78,19 +78,12 @@
 	precommitTasks chan workerCall
 	commitTasks    chan workerCall
 
-<<<<<<< HEAD
 	taskCtr  uint64
 	remoteLk sync.Mutex
 
 	remotes              map[string]*remote
 	remoteCtr            int
-=======
-	taskCtr   uint64
-	remoteLk  sync.Mutex
-	remoteCtr int
-	remotes   map[string]*remote
-
->>>>>>> 7bd16f9b
+
 	remotePreCommitTasks map[uint64]chan workerCall
 	remoteCommitTasks    map[uint64]chan workerCall
 
