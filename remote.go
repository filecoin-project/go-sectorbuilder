package sectorbuilder

import (
	"context"
	"strconv"
	"time"

	"golang.org/x/xerrors"
)

type WorkerTaskType int

const (
	WorkerPreCommit WorkerTaskType = iota
	WorkerCommit
)

type SealStatus int

const (
	StatusPreCommitting SealStatus = iota
	StatusPreCommitDone
	StatusPreCommitUploaded
	StatusCommitting
	StatusCommitDone
	StatusCommitUploaded
)

type WorkerTask struct {
	Type   WorkerTaskType
	TaskID uint64

	SectorID uint64

	// preCommit
	SealTicket SealTicket
	Pieces     []PublicPieceInfo

	// commit
	SealSeed SealSeed
	Rspco    RawSealPreCommitOutput
}

type workerCall struct {
	task WorkerTask
	ret  chan SealRes
}

func (sb *SectorBuilder) AddWorker(ctx context.Context, cfg WorkerCfg) (<-chan WorkerTask, error) {
	sb.remoteLk.Lock()
	defer sb.remoteLk.Unlock()

	taskCh := make(chan WorkerTask)
	r := &remote{
		sealSectorID: cfg.SectorId,
		sealStatus: cfg.SealStatus,
		sealTasks: taskCh,
		busy:      0,
	}

	if cfg.WorkerId == "" {
		sb.remoteCtr++
<<<<<<< HEAD
		cfg.WorkerId = sb.remoteCtr
=======
		cfg.WorkerId = strconv.Itoa(sb.remoteCtr)
>>>>>>> 03f2afbe
	}
	sb.remotes[cfg.WorkerId] = r


	go sb.remoteWorker(ctx, r, cfg)

	return taskCh, nil
}

func (sb *SectorBuilder) returnTask(task workerCall) {
	var ret chan workerCall
	switch task.task.Type {
	case WorkerPreCommit:
		ret = sb.precommitTasks
	case WorkerCommit:
		ret = sb.commitTasks
	default:
		log.Error("unknown task type", task.task.Type)
	}

	go func() {
		select {
		case ret <- task:
		case <-sb.stopping:
			return
		}
	}()
}

func (sb *SectorBuilder) remoteWorker(ctx context.Context, r *remote, cfg WorkerCfg) {
	defer log.Warn("Remote worker disconnected")

	defer func() {
		sb.remoteLk.Lock()
		defer sb.remoteLk.Unlock()

		for i, vr := range sb.remotes {
			if vr == r {
				delete(sb.remotes, i)
				return
			}
		}
	}()

	precommits := sb.precommitTasks
	if cfg.NoPreCommit {
		precommits = nil
	}
	commits := sb.commitTasks
	if cfg.NoCommit {
		commits = nil
	}

	for {
		select {
		case task := <-commits:
			if task.task.SectorID == r.sealSectorID {
				sb.doTask(ctx, r, task)
			} else {
				sb.commitTasks <- task
				time.Sleep(1 * time.Second)
			}
		case task := <-precommits:
			sb.doTask(ctx, r, task)
		case <-ctx.Done():
			return
		case <-sb.stopping:
			return
		}

		r.lk.Lock()
		r.busy = 0
		r.lk.Unlock()
	}
}

func (sb *SectorBuilder) doTask(ctx context.Context, r *remote, task workerCall) {
	resCh := make(chan SealRes)

	sb.remoteLk.Lock()
	sb.remoteResults[task.task.TaskID] = resCh
	sb.remoteLk.Unlock()

	// send the task
	select {
	case r.sealTasks <- task.task:
	case <-ctx.Done():
		sb.returnTask(task)
		return
	}

	r.lk.Lock()
	r.busy = task.task.TaskID
	r.lk.Unlock()

	// wait for the result
	select {
	case res := <-resCh:

		// send the result back to the caller
		select {
		case task.ret <- res:
		case <-ctx.Done():
			return
		case <-sb.stopping:
			return
		}

	case <-ctx.Done():
		log.Warnf("context expired while waiting for task %d (sector %d): %s", task.task.TaskID, task.task.SectorID, ctx.Err())
		return
	case <-sb.stopping:
		return
	}
}

func (sb *SectorBuilder) TaskDone(ctx context.Context, task uint64, res SealRes) error {
	sb.remoteLk.Lock()
	rres, ok := sb.remoteResults[task]
	if ok {
		delete(sb.remoteResults, task)
	}
	sb.remoteLk.Unlock()

	if !ok {
		return xerrors.Errorf("task %d not found", task)
	}

	select {
	case rres <- res:
		return nil
	case <-ctx.Done():
		return ctx.Err()
	}
}<|MERGE_RESOLUTION|>--- conflicted
+++ resolved
@@ -60,11 +60,7 @@
 
 	if cfg.WorkerId == "" {
 		sb.remoteCtr++
-<<<<<<< HEAD
-		cfg.WorkerId = sb.remoteCtr
-=======
 		cfg.WorkerId = strconv.Itoa(sb.remoteCtr)
->>>>>>> 03f2afbe
 	}
 	sb.remotes[cfg.WorkerId] = r
 
